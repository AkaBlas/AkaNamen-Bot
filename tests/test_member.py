--- conflicted
+++ resolved
@@ -288,10 +288,7 @@
             responses.add(responses.GET,
                           url,
                           body=akadressen.read(),
-<<<<<<< HEAD
-=======
                           stream=True,
->>>>>>> 9a4544ce
                           status=200,
                           adding_headers={'Transfer-Encoding': 'chunked'})
 
@@ -308,11 +305,7 @@
             assert member.first_name == 'John'
             assert member.nickname == 'Jonny'
             assert member.date_of_birth == dt.date(2000, 1, 1)
-<<<<<<< HEAD
-            assert member.instruments == set([instruments.Trumpet()])
-=======
             assert member.instruments == [instruments.Trumpet()]
->>>>>>> 9a4544ce
             assert member.address == 'Münzstraße 5, 38100 Braunschweig'
 
             Member._AKADRESSEN = None
@@ -327,11 +320,7 @@
             assert member.first_name == 'Marcel'
             assert member.nickname is None
             assert member.date_of_birth == dt.date(2000, 5, 1)
-<<<<<<< HEAD
-            assert member.instruments == set()
-=======
             assert member.instruments == []
->>>>>>> 9a4544ce
             assert member.address == 'Universitätsplatz 2, 38106 Braunschweig'
 
             test_flag = False
@@ -342,11 +331,7 @@
 
             monkeypatch.setattr(Member, '_get_akadressen', _get_akadressen)
 
-<<<<<<< HEAD
-            user_3 = User(3, is_bot=False, first_name='Test', username='DasBrot')
-=======
             user_3 = User(3, is_bot=False, first_name='Test', username='Das Brot')
->>>>>>> 9a4544ce
             members = Member.guess_member(user_3)
             assert Member._AKADRESSEN_CACHE_TIME == dt.date.today()
             assert isinstance(Member._AKADRESSEN, pd.DataFrame)
@@ -358,17 +343,10 @@
             assert member.first_name == 'Rainer'
             assert member.nickname == 'Das Brot'
             assert member.date_of_birth == dt.date(2007, 7, 5)
-<<<<<<< HEAD
-            assert member.instruments == set([instruments.Flute()])
-            assert member.address == 'Bültenwegs 74, 38106 Braunschweig'
-
-            user_4 = User(1, is_bot=False, first_name='Some very wrong shit')
-=======
             assert member.instruments == [instruments.Flute()]
             assert member.address == 'Bültenweg 74-75, 38106 Braunschweig'
 
             user_4 = User(1, is_bot=False, first_name=None)
->>>>>>> 9a4544ce
             assert Member.guess_member(user_4) is None
 
     def test_equality(self, member):
