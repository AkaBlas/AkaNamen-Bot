--- conflicted
+++ resolved
@@ -173,26 +173,12 @@
         idx = int(idx)
         new_member = bot_data[PENDING_REGISTRATIONS_KEY][user_id][idx]
 
-<<<<<<< HEAD
-    bot_data[ORCHESTRA_KEY].register_member(new_member)
-    bot_data[PENDING_REGISTRATIONS_KEY].pop(user_id, None)
-
     text = f'Du bis jetzt mit den folgenden Daten angemeldet: 🥳\n\n{new_member.to_str()}\n\n' \
            'Um die Daten zu bearbeiten, sende den Befehl /daten_bearbeiten. Wofür die Daten ' \
            'genutzt werden, kannst Du im Benutzerhandbuch nachlesen.\n\nBitte tritt ' \
            'außerdem dem Info-Kanal bei. Dort werden ggf. Informationen zu Neuerungen am Bot ' \
            'oder Wartungsarbeiten bekanntgegeben.\n\nWenn Du Hilfe brauchst, tippe einfach ' \
            '/hilfe ein.'
-=======
-    text = f'Du bis jetzt mit den folgenden Daten angemeldet: 🥳\n\n{new_member.to_str()}\n\n'
-    if profile_ile_id:
-        text += 'Als Foto wurde Dein Telegram-Profilbild gesetzt. '
-    text += 'Um die Daten zu bearbeiten, sende den Befehl /daten_bearbeiten. Wofür die Daten ' \
-            'genutzt werden, kannst Du im Benutzerhandbuch nachlesen.\n\nBitte tritt ' \
-            'außerdem dem Info-Kanal bei. Dort werden ggf. Informationen zu Neuerungen am Bot ' \
-            'oder Wartungsarbeiten bekanntgegeben.\n\nWenn Du Hilfe brauchst, tippe einfach ' \
-            '/hilfe ein.'
->>>>>>> 3fe6b660
 
     try:
         context.bot.send_message(chat_id=user_id, text=text, reply_markup=CHANNEL_KEYBOARD)
