#!/usr/bin/env python
"""The Bot module."""

from .constants import (
    ORCHESTRA_KEY,
    PENDING_REGISTRATIONS_KEY,
    DENIED_USERS_KEY,
    REGISTRATION_PATTERN,
    ADMIN_KEY,
    EDITING_MESSAGE_KEY,
)
from .keyboards import (build_instruments_keyboard, parse_instruments_keyboard,
<<<<<<< HEAD
                        REGISTRATION_KEYBOARD, DOCS_KEYBOARD, DONE, SELECTED, BACK)
=======
                        REGISTRATION_KEYBOARD, DOCS_KEYBOARD, CHANNEL_KEYBOARD)
>>>>>>> a825b2a6
from .setup import register_dispatcher

__all__ = [
    # Keyboards
    'build_instruments_keyboard',
    'parse_instruments_keyboard',
    'REGISTRATION_KEYBOARD',
    'DOCS_KEYBOARD',
<<<<<<< HEAD
    'DONE',
    'SELECTED',
    'BACK',
=======
    'CHANNEL_KEYBOARD',
>>>>>>> a825b2a6
    # Setup
    'register_dispatcher',
    # Constants
    'ORCHESTRA_KEY',
    'PENDING_REGISTRATIONS_KEY',
    'DENIED_USERS_KEY',
    'REGISTRATION_PATTERN',
    'ADMIN_KEY',
    'EDITING_MESSAGE_KEY'
]<|MERGE_RESOLUTION|>--- conflicted
+++ resolved
@@ -10,11 +10,8 @@
     EDITING_MESSAGE_KEY,
 )
 from .keyboards import (build_instruments_keyboard, parse_instruments_keyboard,
-<<<<<<< HEAD
-                        REGISTRATION_KEYBOARD, DOCS_KEYBOARD, DONE, SELECTED, BACK)
-=======
-                        REGISTRATION_KEYBOARD, DOCS_KEYBOARD, CHANNEL_KEYBOARD)
->>>>>>> a825b2a6
+                        REGISTRATION_KEYBOARD, DOCS_KEYBOARD, DONE, SELECTED, BACK,
+                        CHANNEL_KEYBOARD)
 from .setup import register_dispatcher
 
 __all__ = [
@@ -23,13 +20,10 @@
     'parse_instruments_keyboard',
     'REGISTRATION_KEYBOARD',
     'DOCS_KEYBOARD',
-<<<<<<< HEAD
     'DONE',
     'SELECTED',
     'BACK',
-=======
     'CHANNEL_KEYBOARD',
->>>>>>> a825b2a6
     # Setup
     'register_dispatcher',
     # Constants
